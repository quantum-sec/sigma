![sigma_logo](./images/Sigma_0.3.png)

# Sigma
Generic Signature Format for SIEM Systems

# What is Sigma?

Sigma is a generic and open signature format that allows you to describe relevant log events in a straight forward manner. The rule format is very flexible, easy to write and applicable to any type of log file. The main purpose of this project is to provide a structured form in which researchers or analysts can describe their once developed detection methods and make them shareable with others.

Sigma is for log files what [Snort](https://www.snort.org/) is for network traffic and [YARA](https://github.com/VirusTotal/yara) is for files.   

This repository contains:

* Sigma rule specification in the [Wiki](https://github.com/Neo23x0/sigma/wiki/Specification)
* Open repository for sigma signatures in the ```./rules```subfolder
* A converter that generate searches/queries for different SIEM systems [work in progress]

# Use Cases

* Describe your once discovered detection method in Sigma to make it sharable 
* Share the signature in the appendix of your analysis along with file hashes and C2 servers
* Share the signature in threat intel communities - e.g. via MISP
* Provide Sigma signatures for malicious behaviour in your own application (Error messages, access violations, manipulations) 
* Integrate a new log into your SIEM and check the Sigma repository for available rules
* Write a rule converter for your custom log analysis tool and process new Sigma rules automatically
* Provide a free or commercial feed for Sigma signatures

# Sigma Converter

<<<<<<< HEAD
We are already working on the first converters in the '[devel](https://github.com/Neo23x0/sigma/tree/devel-sigmac/tools)' branch of this project. They are not ready yet, but you can already read the base rule set and create searches and panels in your SIEM system based on these rules. The first converters will convert Sigma rules for ElasticSearch and Splunk. 
=======
The converter is currently under development in the *devel-sigmac* branch of this project. It has currently the
following capabilities:

* Parsing of Sigma rule files
* Conversion of searches into Elasticsearch and Splunk queries

Planned main features are:

* Conversion of aggregation expressions (after the pipe character)
* Output of Kibana JSON configurations

Support for further SIEM solutions can be added by developing an corresponsing output backend class.
>>>>>>> 0b0d37fd

![sigma_description](./images/Sigma-description.png)

# Why Sigma

Today, everyone collects log data for analysis. People start working on their own, processing numerous white papers, blog posts and log analysis guidelines, extracting the necessary information and build their own searches and dashboard. Some of their searches and correlations are great and very useful but they lack a standardized format in which they can share their work with others. 

Others provide excellent analyses for threat groups, sharing file indicators, C2 servers and YARA rules to detect the malicious files, but describe a certain malicious service install or remote thread injection in a separate paragraph. Security analysts, who read that paragraph then extract the necessary information and create rules in their SIEM system. The detection method never finds a way into a repository that is shared, structured and archived. 

The lower layers of the OSI layer are well known and described. Every SIEM vendor has rules to detect port scans, ping sweeps and threats like the ['smurf attack'](https://en.wikipedia.org/wiki/Smurf_attack). But the higher layers contain numerous applications and protocols  with special characteristics that write their own custom log files. SIEM vendors consider the signatures and correlations as their intelectual property and do not tend to share details on the coverage. 

Sigma is meant to be an open standard in which detection mechanisms can be defined, shared and collected in order to improve the detection capabilities on the application layers for everyone. 

![sigma_why](./images/Problem_OSI_v01.png)

## Slides

See the first slide deck that I prepared for a private conference in mid January 2017.

[Sigma - Make Security Monitoring Great Again](https://www.slideshare.net/secret/gvgxeXoKblXRcA)

# Specification

The specifications can be found in the [Wiki](https://github.com/Neo23x0/sigma/wiki/Specification). 

The current specification is a proposal. Feedback is requested.

# Examples

Windows 'Security' Eventlog: Access to LSASS Process with Certain Access Mask / Object Type (experimental)
![sigma_rule example2](./images/Sigma_rule_example2.png)

Sysmon: Remote Thread Creation in LSASS Process
![sigma_rule example1](./images/Sigma_rule_example1.png)

Web Server Access Logs: Web Shell Detection
![sigma_rule example3](./images/Sigma_rule_example3.png)

Sysmon: Web Shell Detection
![sigma_rule example4](./images/Sigma_rule_example4.png)

Windows 'Security' Eventlog: Suspicious Number of Failed Logons from a Single Source Workstation
![sigma_rule example5](./images/Sigma_rule_example5.png)

## Sigmac

The beta version of the rule converter 'sigmac' converting a non-correlation rule into an ElasticSearch query
![sigmac_converter](./images/Sigmac-win_susp_rc4_kerberos.png)

# Next Steps 

* Creation of a reasonable set of sample rules
* Release of the first rule converters for ElasticSearch and Splunk
* Integration of feedback into the rule specifications
* Integration into Threat Intel Exchanges, e.g. [MISP](http://www.misp-project.org/)
* Attempts to convince others to use the rule format in their reports, threat feeds, blog posts, threat sharing platforms

# Credits

This is a private project mainly developed by Florian Roth and Thomas Patzke with feedback from many fellow analysts and friends. Rules are our own or have been drived from blog posts, tweets or other public sources that are referenced in the rules.   

Copyright for Tree Image: [studiobarcelona / 123RF Stock Photo](http://www.123rf.com/profile_studiobarcelona)<|MERGE_RESOLUTION|>--- conflicted
+++ resolved
@@ -27,9 +27,6 @@
 
 # Sigma Converter
 
-<<<<<<< HEAD
-We are already working on the first converters in the '[devel](https://github.com/Neo23x0/sigma/tree/devel-sigmac/tools)' branch of this project. They are not ready yet, but you can already read the base rule set and create searches and panels in your SIEM system based on these rules. The first converters will convert Sigma rules for ElasticSearch and Splunk. 
-=======
 The converter is currently under development in the *devel-sigmac* branch of this project. It has currently the
 following capabilities:
 
@@ -42,7 +39,6 @@
 * Output of Kibana JSON configurations
 
 Support for further SIEM solutions can be added by developing an corresponsing output backend class.
->>>>>>> 0b0d37fd
 
 ![sigma_description](./images/Sigma-description.png)
 
