--- conflicted
+++ resolved
@@ -82,12 +82,7 @@
 argparser.add_argument("--output", "-o", default=None, help="Output file or filename prefix if multiple files are generated (not yet implemented)")
 argparser.add_argument("--backend-option", "-O", action="append", help="Options and switches that are passed to the backend")
 argparser.add_argument("--defer-abort", "-d", action="store_true", help="Don't abort on parse or conversion errors, proceed with next rule. The exit code from the last error is returned")
-<<<<<<< HEAD
 argparser.add_argument("--ignore-backend-errors", "-I", action="store_true", help="Only return error codes for parse errors and ignore errors for rules that cause backend errors. Useful, when you want to get as much queries as possible.")
-=======
-argparser.add_argument("--ignore-not-implemented", "-I", action="store_true", help="Ignore errors for rules with not implemented features")
-argparser.add_argument("--ignore-not-supported", "-S", action="store_true", help="Ignore errors for rules which require features that are not supported by the target system")
->>>>>>> d8e036f7
 argparser.add_argument("--verbose", "-v", action="store_true", help="Be verbose")
 argparser.add_argument("--debug", "-D", action="store_true", help="Debugging output")
 argparser.add_argument("inputs", nargs="*", help="Sigma input files")
@@ -160,7 +155,7 @@
             sys.exit(error)
     except backends.NotSupportedError as e:
         print("The Sigma rule requires a feature that is not supported by the target system: " + str(e), file=sys.stderr)
-        if not cmdargs.ignore_not_supported:
+        if not cmdargs.ignore_backend_errors:
             error = 9
             if not cmdargs.defer_abort:
                 sys.exit(error)
