title: Suspicious Remote Thread Created
id: 66d31e5f-52d6-40a4-9615-002d3789a119
description: Offensive tradecraft is switching away from using APIs like "CreateRemoteThread", however, this is still largely observed in the wild. This rule aims
    to detect suspicious processes (those we would not expect to behave in this way like word.exe or outlook.exe) creating remote threads on other processes. It is
    a generalistic rule, but it should have a low FP ratio due to the selected range of processes.
notes:
    - MonitoringHost.exe is a process that loads .NET CLR by default and thus a favorite for process injection for .NET in-memory offensive tools.
status: experimental
date: 2019/10/27
<<<<<<< HEAD
modified: 2022/07/31
=======
modified: 2022/07/28
>>>>>>> a954de89
author: Perez Diego (@darkquassar), oscd.community
references:
    - Personal research, statistical analysis
    - https://lolbas-project.github.io
logsource:
    product: windows
    category: create_remote_thread
tags:
    - attack.privilege_escalation
    - attack.defense_evasion
    - attack.t1055
detection:
    selection:
        SourceImage|endswith:
            - '\bash.exe'
            - '\cvtres.exe'
            - '\defrag.exe'
            - '\dnx.exe'
            - '\esentutl.exe'
            - '\excel.exe'
            - '\expand.exe'
            - '\explorer.exe'
            - '\find.exe'
            - '\findstr.exe'
            - '\forfiles.exe'
            # - '\git.exe'
            - '\gpupdate.exe'
            - '\hh.exe'
            - '\iexplore.exe'
            - '\installutil.exe'
            - '\lync.exe'
            - '\makecab.exe'
            - '\mDNSResponder.exe'
            - '\monitoringhost.exe'
            - '\msbuild.exe'
            - '\mshta.exe'
            - '\msiexec.exe'
            - '\mspaint.exe'
            - '\outlook.exe'
            - '\ping.exe'
            - '\powerpnt.exe'
            - '\powershell.exe'
            - '\pwsh.exe'
            - '\provtool.exe'
            - '\python.exe'
            - '\regsvr32.exe'
            - '\robocopy.exe'
            - '\runonce.exe'
            - '\sapcimc.exe'
            - '\schtasks.exe'
            - '\smartscreen.exe'
            - '\spoolsv.exe'
            # - '\taskhost.exe'  # disabled due to false positives
            - '\tstheme.exe'
            - '\userinit.exe'
            - '\vssadmin.exe'
            - '\vssvc.exe'
            - '\w3wp.exe'
            - '\winlogon.exe'
            - '\winscp.exe'
            - '\wmic.exe'
            - '\word.exe'
            - '\wscript.exe'
    filter_vs:
        - SourceImage|contains: 'Visual Studio'
        - SourceParentImage|contains: '\Programs\Microsoft VS Code\'
    filter2:
        SourceImage: 'C:\Windows\System32\winlogon.exe'
        TargetImage:
            - 'C:\Windows\System32\services.exe' # happens on Windows 7
            - 'C:\Windows\System32\wininit.exe' # happens on Windows 7
            - 'C:\Windows\System32\csrss.exe' # multiple OS
    filter3:
        SourceImage: 'C:\Windows\System32\provtool.exe'
        TargetParentProcessId: 0
    filter4:
        SourceImage|endswith: '\git.exe'
        TargetImage|endswith:
            - '\git.exe'
            - 'C:\Windows\System32\conhost.exe'
<<<<<<< HEAD
    filter5:
        SourceImage: 'C:\Windows\System32\VSSVC.exe'
        TargetImage: 'System'
=======
    filter_powershell:
        SourceParentImage: 'C:\Windows\System32\CompatTelRunner.exe'
>>>>>>> a954de89
    condition: selection and not 1 of filter*
fields:
    - ComputerName
    - User
    - SourceImage
    - TargetImage
level: high
falsepositives:
    - Unknown<|MERGE_RESOLUTION|>--- conflicted
+++ resolved
@@ -7,11 +7,7 @@
     - MonitoringHost.exe is a process that loads .NET CLR by default and thus a favorite for process injection for .NET in-memory offensive tools.
 status: experimental
 date: 2019/10/27
-<<<<<<< HEAD
 modified: 2022/07/31
-=======
-modified: 2022/07/28
->>>>>>> a954de89
 author: Perez Diego (@darkquassar), oscd.community
 references:
     - Personal research, statistical analysis
@@ -92,14 +88,11 @@
         TargetImage|endswith:
             - '\git.exe'
             - 'C:\Windows\System32\conhost.exe'
-<<<<<<< HEAD
     filter5:
         SourceImage: 'C:\Windows\System32\VSSVC.exe'
         TargetImage: 'System'
-=======
     filter_powershell:
         SourceParentImage: 'C:\Windows\System32\CompatTelRunner.exe'
->>>>>>> a954de89
     condition: selection and not 1 of filter*
 fields:
     - ComputerName
