title: Suspicious Remote Thread Created
id: 66d31e5f-52d6-40a4-9615-002d3789a119
description: Offensive tradecraft is switching away from using APIs like "CreateRemoteThread", however, this is still largely observed in the wild. This rule aims
    to detect suspicious processes (those we would not expect to behave in this way like word.exe or outlook.exe) creating remote threads on other processes. It is
    a generalistic rule, but it should have a low FP ratio due to the selected range of processes.
notes:
    - MonitoringHost.exe is a process that loads .NET CLR by default and thus a favorite for process injection for .NET in-memory offensive tools.
status: experimental
date: 2019/10/27
<<<<<<< HEAD
modified: 2022/07/20
=======
modified: 2022/07/14
>>>>>>> 5edd0244
author: Perez Diego (@darkquassar), oscd.community
references:
    - Personal research, statistical analysis
    - https://lolbas-project.github.io
logsource:
    product: windows
    category: create_remote_thread
tags:
    - attack.privilege_escalation
    - attack.defense_evasion
    - attack.t1055
detection:
    selection:
        SourceImage|endswith:
            - '\bash.exe'
            - '\cvtres.exe'
            - '\defrag.exe'
            - '\dnx.exe'
            - '\esentutl.exe'
            - '\excel.exe'
            - '\expand.exe'
            - '\explorer.exe'
            - '\find.exe'
            - '\findstr.exe'
            - '\forfiles.exe'
            - '\git.exe'
            - '\gpupdate.exe'
            - '\hh.exe'
            - '\iexplore.exe'
            - '\installutil.exe'
            - '\lync.exe'
            - '\makecab.exe'
            - '\mDNSResponder.exe'
            - '\monitoringhost.exe'
            - '\msbuild.exe'
            - '\mshta.exe'
            - '\msiexec.exe'
            - '\mspaint.exe'
            - '\outlook.exe'
            - '\ping.exe'
            - '\powerpnt.exe'
            - '\powershell.exe'
            - '\pwsh.exe'
            - '\provtool.exe'
            - '\python.exe'
            - '\regsvr32.exe'
            - '\robocopy.exe'
            - '\runonce.exe'
            - '\sapcimc.exe'
            - '\schtasks.exe'
            - '\smartscreen.exe'
            - '\spoolsv.exe'
            # - '\taskhost.exe'  # disabled due to false positives
            - '\tstheme.exe'
            - '\userinit.exe'
            - '\vssadmin.exe'
            - '\vssvc.exe'
            - '\w3wp.exe'
            - '\winlogon.exe'
            - '\winscp.exe'
            - '\wmic.exe'
            - '\word.exe'
            - '\wscript.exe'
    filter_vs:
        - SourceImage|contains: 'Visual Studio'
        - SourceParentImage|contains: '\Programs\Microsoft VS Code\'
    filter2:
        SourceImage: 'C:\Windows\System32\winlogon.exe'
        TargetImage:
            - 'C:\Windows\System32\services.exe' # happens on Windows 7
            - 'C:\Windows\System32\wininit.exe' # happens on Windows 7
            - 'C:\Windows\System32\csrss.exe' # multiple OS
    filter3:
        SourceImage: 'C:\Windows\System32\provtool.exe'
        TargetParentProcessId: 0
    filter4:
        SourceImage|endswith: '\git.exe'
        TargetImage|endswith:
            - '\bin\git.exe'
            - 'C:\Windows\System32\conhost.exe'
    condition: selection and not 1 of filter*
fields:
    - ComputerName
    - User
    - SourceImage
    - TargetImage
level: high
falsepositives:
    - Unknown<|MERGE_RESOLUTION|>--- conflicted
+++ resolved
@@ -7,11 +7,7 @@
     - MonitoringHost.exe is a process that loads .NET CLR by default and thus a favorite for process injection for .NET in-memory offensive tools.
 status: experimental
 date: 2019/10/27
-<<<<<<< HEAD
 modified: 2022/07/20
-=======
-modified: 2022/07/14
->>>>>>> 5edd0244
 author: Perez Diego (@darkquassar), oscd.community
 references:
     - Personal research, statistical analysis
