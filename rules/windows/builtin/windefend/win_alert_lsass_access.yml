title: LSASS Access Detected via Attack Surface Reduction
id: a0a278fe-2c0e-4de2-ac3c-c68b08a9ba98
description: Detects Access to LSASS Process
status: experimental
references:
    - https://docs.microsoft.com/en-us/windows/security/threat-protection/windows-defender-exploit-guard/attack-surface-reduction-exploit-guard?WT.mc_id=twitter
author: Markus Neis
date: 2018/08/26
<<<<<<< HEAD
modified: 2022/02/09
=======
modified: 2022/02/03
>>>>>>> 7470a1b8
tags:
    - attack.credential_access
# Defender Attack Surface Reduction
    - attack.t1003.001
logsource:
    product: windows
    service: windefend
    definition: 'Requirements:Enabled Block credential stealing from the Windows local security authority subsystem (lsass.exe) from Attack Surface Reduction (GUID: 9e6c4e1f-7d60-472f-ba1a-a39ef669e4b2)'
detection:
    selection:
        EventID: 1121
        Path|endswith: '\lsass.exe'
    filter_thor:
        ProcessName|startswith: 'C:\Windows\Temp\asgard2-agent\'
        ProcessName|endswith:
            - '\thor64.exe'
            - '\thor.exe'
<<<<<<< HEAD
    filter_exact:
        ProcessName:
            - 'C:\Windows\System32\atiesrxx.exe'
            - 'C:\Windows\System32\CompatTelRunner.exe'
            - 'C:\Windows\System32\msiexec.exe'
            - 'C:\Windows\System32\nvwmi64.exe'
            - 'C:\Windows\System32\svchost.exe'
            - 'C:\Windows\System32\Taskmgr.exe'
            - 'C:\Windows\System32\wbem\WmiPrvSE.exe'
            - 'C:\Windows\SysWOW64\msiexec.exe'
    filter_begins:
        ProcessName|beginswith:
            - 'C:\Windows\System32\\DriverStore\'
            - 'C:\WINDOWS\Installer\'
            - 'C:\Program Files\'
            - 'C:\Program Files (x86)\'
    condition: selection and not 1 of filter*
=======
    filter_chromium:
        ProcessName|startswith:
            - 'C:\Program Files (x86)\Google\Temp\'
            - 'C:\Program Files (x86)\Microsoft\'
        ProcessName|endswith:
            - '\GoogleUpdate.exe'
            - '\MicrosoftEdgeUpdate.exe'
    filter_vmware:
        ProcessName: 'C:\Program Files\VMware\VMware Tools\vmtoolsd.exe'
    condition: selection and not 1 of filter_*
>>>>>>> 7470a1b8
falsepositives:
    - Google Chrome GoogleUpdate.exe
    - Some Taskmgr.exe related activity
level: high<|MERGE_RESOLUTION|>--- conflicted
+++ resolved
@@ -6,11 +6,7 @@
     - https://docs.microsoft.com/en-us/windows/security/threat-protection/windows-defender-exploit-guard/attack-surface-reduction-exploit-guard?WT.mc_id=twitter
 author: Markus Neis
 date: 2018/08/26
-<<<<<<< HEAD
 modified: 2022/02/09
-=======
-modified: 2022/02/03
->>>>>>> 7470a1b8
 tags:
     - attack.credential_access
 # Defender Attack Surface Reduction
@@ -28,7 +24,6 @@
         ProcessName|endswith:
             - '\thor64.exe'
             - '\thor.exe'
-<<<<<<< HEAD
     filter_exact:
         ProcessName:
             - 'C:\Windows\System32\atiesrxx.exe'
@@ -45,19 +40,7 @@
             - 'C:\WINDOWS\Installer\'
             - 'C:\Program Files\'
             - 'C:\Program Files (x86)\'
-    condition: selection and not 1 of filter*
-=======
-    filter_chromium:
-        ProcessName|startswith:
-            - 'C:\Program Files (x86)\Google\Temp\'
-            - 'C:\Program Files (x86)\Microsoft\'
-        ProcessName|endswith:
-            - '\GoogleUpdate.exe'
-            - '\MicrosoftEdgeUpdate.exe'
-    filter_vmware:
-        ProcessName: 'C:\Program Files\VMware\VMware Tools\vmtoolsd.exe'
     condition: selection and not 1 of filter_*
->>>>>>> 7470a1b8
 falsepositives:
     - Google Chrome GoogleUpdate.exe
     - Some Taskmgr.exe related activity
