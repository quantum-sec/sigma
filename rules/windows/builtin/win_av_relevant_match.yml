--- conflicted
+++ resolved
@@ -9,36 +9,6 @@
     service: application
 detection:
     keywords:
-<<<<<<< HEAD
-        Message:
-            - "*HTool*"
-            - "*Hacktool*"
-            - "*ASP/Backdoor*"
-            - "*JSP/Backdoor*"
-            - "*PHP/Backdoor*"
-            - "*Backdoor.ASP*"
-            - "*Backdoor.JSP*"
-            - "*Backdoor.PHP*"
-            - "*Webshell*"
-            - "*Portscan*"
-            - "*Mimikatz*"
-            - "*WinCred*"
-            - "*PlugX*"
-            - "*Korplug*"
-            - "*Pwdump*"
-            - "*Chopper*"
-            - "*WmiExec*"
-            - "*Xscan*"
-            - "*Clearlog*"
-            - "*ASPXSpy*"
-            - "*Seatbelt*"
-            - "*sbelt*"
-    filters:
-        Message:
-            - "*Keygen*"
-            - "*Crack*"
-    condition: keywords and not 1 of filters
-=======
         Message|contains:
             - "HTool"
             - "Hacktool"
@@ -65,7 +35,6 @@
             - "Keygen"
             - "Crack"
     condition: keywords and not filter
->>>>>>> 77ce84d0
 falsepositives:
     - Some software piracy tools (key generators, cracks) are classified as hack tools
 level: high