title: Setting Change in Windows Firewall with Advanced Security
id: 00bb5bd5-1379-4fcf-a965-a5b6f7478064
status: experimental
description: Setting have been change in Windows Firewall
author: frack113
date: 2022/02/19
references:
    - https://docs.microsoft.com/en-us/previous-versions/windows/it-pro/windows-server-2008-r2-and-2008/dd364427(v=ws.10)
logsource:
    product: windows
    service: firewall-as
# EventID 49xx and 50xx are not used in the rule, please don't use Windows Server 2008 R2
detection:
    selection:
        EventID: 
            - 2002  # A Windows Firewall setting has changed.
            - 2003  # A Windows Firewall setting in the %1 profile has changed.
            - 2008  # Windows Firewall Group Policy settings have changed. The new settings have been applied
            - 2010  # Network profile changed on an interface.
    condition: selection
<<<<<<< HEAD
level: low  # because the event doesn't contain any useful information that is required to evaluate its legitimacy
=======
level: low
>>>>>>> 7a2216c7
<|MERGE_RESOLUTION|>--- conflicted
+++ resolved
@@ -18,8 +18,4 @@
             - 2008  # Windows Firewall Group Policy settings have changed. The new settings have been applied
             - 2010  # Network profile changed on an interface.
     condition: selection
-<<<<<<< HEAD
-level: low  # because the event doesn't contain any useful information that is required to evaluate its legitimacy
-=======
-level: low
->>>>>>> 7a2216c7
+level: low