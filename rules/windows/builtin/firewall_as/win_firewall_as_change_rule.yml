--- conflicted
+++ resolved
@@ -13,14 +13,9 @@
 detection:
     selection:
         EventID: 2005
-<<<<<<< HEAD
     filter:
         ModifyingApplication|startswith:
             - 'C:\Program Files (x86)\'
             - 'C:\Program Files\'
     condition: selection and not 1 of filter*
-level: medium
-=======
-    condition: selection
-level: low
->>>>>>> 7a2216c7
+level: low