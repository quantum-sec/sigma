--- conflicted
+++ resolved
@@ -35,14 +35,6 @@
 logsource:
     category: file_event
     product: windows
-<<<<<<< HEAD
-    category: file_event
-detection:
-    selection:
-        TargetFilename:
-            - '*\AppData\Roaming\Oracle\bin\java*.exe'
-            - '*\Retrive*.vbs'
-=======
 detection:
     selection:
         - TargetFilename|contains|all:
@@ -51,20 +43,11 @@
         - TargetFilename|contains|all:
             - '\Retrive'
             - '.vbs'
->>>>>>> ce0111aa
 ---
 logsource:
     category: registry_event
     product: windows
-<<<<<<< HEAD
-    category: registry_event
-detection:
-    selection:
-        TargetObject: HKLM\SOFTWARE\Microsoft\Windows\CurrentVersion\Run*
-        Details: '%AppData%\Roaming\Oracle\bin\\*'
-=======
 detection:
     selection:
         TargetObject|startswith: HKLM\SOFTWARE\Microsoft\Windows\CurrentVersion\Run
-        Details|startswith: '%AppData%\Roaming\Oracle\bin\\'
->>>>>>> ce0111aa
+        Details|startswith: '%AppData%\Roaming\Oracle\bin\\'