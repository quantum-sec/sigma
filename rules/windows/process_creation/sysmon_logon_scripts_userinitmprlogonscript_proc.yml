title: Logon Scripts (UserInitMprLogonScript)
id: 0a98a10c-685d-4ab0-bddc-b6bdd1d48458
status: test
description: Detects creation or execution of UserInitMprLogonScript persistence method
author: Tom Ueltschi (@c_APT_ure)
references:
  - https://attack.mitre.org/techniques/T1037/
date: 2019/01/12
modified: 2022/02/02
logsource:
  category: process_creation
  product: windows
detection:
  exec_selection:
    ParentImage|endswith: '\userinit.exe'
  exec_exclusion1:
<<<<<<< HEAD
    Image|endswith: '\explorer.exe'
    Image: 'explorer.exe'
=======
    Image|endswith:
      - '\explorer.exe'
      - '\proquota.exe'
>>>>>>> ef955b92
  exec_exclusion2:
    CommandLine|contains:
      - 'netlogon*.bat'
      - 'UsrLogon.cmd'
  create_keywords_cli:
    CommandLine|contains: 'UserInitMprLogonScript'
  condition: ( exec_selection and not 1 of exec_exclusion* ) or create_keywords_cli
falsepositives:
  - exclude legitimate logon scripts
  - penetration tests, red teaming
level: high
tags:
  - attack.t1037.001
  - attack.persistence<|MERGE_RESOLUTION|>--- conflicted
+++ resolved
@@ -14,14 +14,10 @@
   exec_selection:
     ParentImage|endswith: '\userinit.exe'
   exec_exclusion1:
-<<<<<<< HEAD
-    Image|endswith: '\explorer.exe'
-    Image: 'explorer.exe'
-=======
-    Image|endswith:
+    Image|endswith: 
       - '\explorer.exe'
       - '\proquota.exe'
->>>>>>> ef955b92
+    Image: 'explorer.exe'
   exec_exclusion2:
     CommandLine|contains:
       - 'netlogon*.bat'
