--- conflicted
+++ resolved
@@ -7,11 +7,7 @@
     - https://redcanary.com/threat-detection-report/threats/qbot/
 author: frack113
 date: 2022/02/13
-<<<<<<< HEAD
-modified: 2022/07/28
-=======
 modified: 2022/08/05
->>>>>>> 7553a98b
 logsource:
     category: process_creation
     product: windows
@@ -19,13 +15,8 @@
     selection:
         Image|endswith: \reg.exe
         CommandLine|contains:
-<<<<<<< HEAD
-            - 'HKLM\SOFTWARE\Microsoft\Windows Defender\Exclusions\Paths'
-            - 'HKLM\SOFTWARE\Microsoft\Microsoft Antimalware\Exclusions\Paths'
-=======
             - 'SOFTWARE\Microsoft\Windows Defender\Exclusions\Paths'
             - 'SOFTWARE\Microsoft\Microsoft Antimalware\Exclusions\Paths'
->>>>>>> 7553a98b
         CommandLine|contains|all:
             - 'ADD '
             - '/t '
