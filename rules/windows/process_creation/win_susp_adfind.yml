title: Suspicious AdFind Execution
id: 75df3b17-8bcc-4565-b89b-c9898acef911
status: experimental
description: Detects the execution of a AdFind for Active Directory enumeration 
references:
    - https://social.technet.microsoft.com/wiki/contents/articles/7535.adfind-command-examples.aspx
    - https://github.com/center-for-threat-informed-defense/adversary_emulation_library/blob/master/fin6/Emulation_Plan/Phase1.md
    - https://thedfirreport.com/2020/05/08/adfind-recon/
author: FPT.EagleEye Team, omkar72, oscd.community
date: 2020/09/26
modified: 2020/10/11
tags:
    - attack.discovery
    - attack.t1018
    - attack.t1087.002
    - attack.t1482
    - attack.t1069.002
logsource:
    product: windows
    service: process_creation
detection:
    selection:
<<<<<<< HEAD
        ProcessCommandLine|contains: 'objectcategory'
        Image: 
            - '*\adfind.exe'
=======
        Commandline|contains:
            - 'objectcategory'
            - 'trustdmp'
            - 'dcmodes'
            - 'dclist'
            - 'computers_pwdnotreqd'
        Image|endswith: '\adfind.exe'
>>>>>>> 77ce84d0
    condition: selection
falsepositives:
    - Administrative activity
level: medium<|MERGE_RESOLUTION|>--- conflicted
+++ resolved
@@ -20,19 +20,13 @@
     service: process_creation
 detection:
     selection:
-<<<<<<< HEAD
-        ProcessCommandLine|contains: 'objectcategory'
-        Image: 
-            - '*\adfind.exe'
-=======
-        Commandline|contains:
+        CommandLine|contains:
             - 'objectcategory'
             - 'trustdmp'
             - 'dcmodes'
             - 'dclist'
             - 'computers_pwdnotreqd'
         Image|endswith: '\adfind.exe'
->>>>>>> 77ce84d0
     condition: selection
 falsepositives:
     - Administrative activity
