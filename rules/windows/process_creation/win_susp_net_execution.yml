--- conflicted
+++ resolved
@@ -8,10 +8,7 @@
     - https://eqllib.readthedocs.io/en/latest/analytics/e61f557c-a9d0-4c25-ab5b-bbc46bb24deb.html
     - https://eqllib.readthedocs.io/en/latest/analytics/9b3dd402-891c-4c4d-a662-28947168ce61.html
 author: Michael Haag, Mark Woan (improvements), James Pemberton / @4A616D6573 / oscd.community (improvements)
-<<<<<<< HEAD
-=======
 date: 2019/01/16
->>>>>>> f1188396
 tags:
     - attack.s0039
     - attack.t1027
