--- conflicted
+++ resolved
@@ -31,10 +31,5 @@
         CommandLine|contains: '%'
     condition: all of selection_* and not 1 of filter_*
 falsepositives:
-<<<<<<< HEAD
     - Legitimate applications installed on other partitions such as "D:"
-level: high
-=======
-    - Rare legitimate execution from a mounted drive by an administrator
-level: medium
->>>>>>> 41a7bdb2
+level: medium