title: Suspicious Curl Usage on Windows
id: e218595b-bbe7-4ee5-8a96-f32a24ad3468
status: experimental
description: Detects a suspicious curl process start on Windows and outputs the requested document to a local file
author: Florian Roth, Nasreddine Bencherchali (updated)
references:
<<<<<<< HEAD
    - https://twitter.com/max_mal_/status/1542461200797163522
date: 2020/07/03
modified: 2022/07/05
=======
    - https://web.archive.org/web/20200128160046/https://twitter.com/reegun21/status/1222093798009790464
    - https://github.com/pr0xylife/Qakbot/blob/main/Qakbot_AA_23.06.2022.txt
date: 2020/07/03
modified: 2022/06/23
>>>>>>> c43b958a
logsource:
    category: process_creation
    product: windows
detection:
    selection_curl:
        - Image|endswith: '\curl.exe'
        - Product: 'The curl executable'
    selection_susp_locations:
        CommandLine|contains:
            - '\AppData\'
            - '\Users\Public\'
            - '\Temp'
            - '%AppData%'
            - '%Temp%'
            - '%Public%'
            - '\Desktop'
    selection_susp_extensions:
        CommandLine|endswith:
            - '.jpg'
            - '.jpeg'
            - '.png'
            - '.gif'
            - '.tmp'
            - '.temp'
            - '.txt'
    selection_susp_remote_name:
        CommandLine|contains:
            - ' -O'  # alias for --remote-name
            - '--remote-name'
<<<<<<< HEAD
    condition: selection_curl and 1 of selection_susp*
=======
            - '--output'
    condition: all of selection*
>>>>>>> c43b958a
fields:
    - CommandLine
    - ParentCommandLine
falsepositives:
    - Unknown
level: high
tags:
    - attack.command_and_control
    - attack.t1105<|MERGE_RESOLUTION|>--- conflicted
+++ resolved
@@ -4,16 +4,11 @@
 description: Detects a suspicious curl process start on Windows and outputs the requested document to a local file
 author: Florian Roth, Nasreddine Bencherchali (updated)
 references:
-<<<<<<< HEAD
     - https://twitter.com/max_mal_/status/1542461200797163522
-date: 2020/07/03
-modified: 2022/07/05
-=======
     - https://web.archive.org/web/20200128160046/https://twitter.com/reegun21/status/1222093798009790464
     - https://github.com/pr0xylife/Qakbot/blob/main/Qakbot_AA_23.06.2022.txt
 date: 2020/07/03
-modified: 2022/06/23
->>>>>>> c43b958a
+modified: 2022/07/05
 logsource:
     category: process_creation
     product: windows
@@ -43,12 +38,7 @@
         CommandLine|contains:
             - ' -O'  # alias for --remote-name
             - '--remote-name'
-<<<<<<< HEAD
     condition: selection_curl and 1 of selection_susp*
-=======
-            - '--output'
-    condition: all of selection*
->>>>>>> c43b958a
 fields:
     - CommandLine
     - ParentCommandLine
