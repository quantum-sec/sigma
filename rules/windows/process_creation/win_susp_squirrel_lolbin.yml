--- conflicted
+++ resolved
@@ -53,9 +53,5 @@
         CommandLine:
             - '*--processStart*.exe*'
             - '*--processStartAndWait*.exe*'
-<<<<<<< HEAD
-            - '*-createShortcut*.exe*'
-=======
             - '*--createShortcut*.exe*'
->>>>>>> dd1a0e76
     condition: selection