title: Suspicious In-Memory Module Execution
id: 5f113a8f-8b61-41ca-b90f-d374fa7e4a39
description: Detects the access to processes by other suspicious processes which have reflectively loaded libraries in their memory space. An example is SilentTrinity C2 behaviour. Generally speaking, when Sysmon EventID 10 cannot reference a stack call to a dll loaded from disk (the standard way), it will display "UNKNOWN" as the module name. Usually this means the stack call points to a module that was reflectively loaded in memory. Adding to this, it is not common to see such few calls in the stack (ntdll.dll --> kernelbase.dll --> unknown) which essentially means that most of the functions required by the process to execute certain routines are already present in memory, not requiring any calls to external libraries. The latter should also be considered suspicious.
status: experimental
date: 2019/10/27
modified: 2021/11/27
author: Perez Diego (@darkquassar), oscd.community, Jonhnathan Ribeiro
references:
    - https://azure.microsoft.com/en-ca/blog/detecting-in-memory-attacks-with-sysmon-and-azure-security-center/
tags:
    - attack.privilege_escalation
    - attack.defense_evasion
    - attack.t1055.001
    - attack.t1055.002
    - attack.t1055 # an old one
logsource:
    category: process_access
    product: windows
detection:
    selection1:
        CallTrace|contains|all:
              - 'C:\WINDOWS\SYSTEM32\ntdll.dll+'
              - '|C:\WINDOWS\System32\KERNELBASE.dll+'
              - '|UNKNOWN('
              - ')'
    selection2:
        CallTrace|contains|all:
              - "UNKNOWN("
              - ")|UNKNOWN("
        CallTrace|endswith: ")"
    selection3:
        CallTrace|contains: "UNKNOWN"
        GrantedAccess:
            - "0x1F0FFF"
            - "0x1F1FFF"
            - "0x143A"
            - "0x1410"
            - "0x1010"
            - "0x1F2FFF"
            - "0x1F3FFF"
            - "0x1FFFFF"
    filter:
        - SourceImage|endswith:
            - '\Windows\System32\sdiagnhost.exe'
            - '\procexp64.exe'
            - '\procexp.exe'
            - '\Microsoft VS Code\Code.exe'
            - '\aurora-agent-64.exe'
            - '\aurora-agent.exe'
            - 'C:\WINDOWS\system32\NhNotifSys.exe'
            - '\git\usr\bin\sh.exe'
            - '\IDE\devenv.exe'
        - SourceImage|startswith:
            - 'C:\Program Files (x86)\'
            - 'C:\Program Files\'
<<<<<<< HEAD
            - 'C:\Windows\Microsoft.NET\Framework\\*\NGenTask.exe'
            - 'C:\WINDOWS\system32\NhNotifSys.exe'
=======
            - 'C:\Windows\Microsoft.NET\Framework\*\NGenTask.exe'
            - 'C:\Program Files (x86)\Microsoft Visual Studio\'
            - 'C:\Program Files\Microsoft Visual Studio\'
        - SourceImage:
            - 'C:\Users\*\AppData\Local\Programs\Microsoft VS Code\Code.exe'
>>>>>>> 47d8de37
    condition: ( selection1 or selection2 or selection3 ) and not filter
fields:
    - ComputerName
    - User
    - SourceImage
    - TargetImage
    - CallTrace
level: medium # too many false positives
falsepositives:
    - SysInternals Process Explorer<|MERGE_RESOLUTION|>--- conflicted
+++ resolved
@@ -53,16 +53,11 @@
         - SourceImage|startswith:
             - 'C:\Program Files (x86)\'
             - 'C:\Program Files\'
-<<<<<<< HEAD
             - 'C:\Windows\Microsoft.NET\Framework\\*\NGenTask.exe'
-            - 'C:\WINDOWS\system32\NhNotifSys.exe'
-=======
-            - 'C:\Windows\Microsoft.NET\Framework\*\NGenTask.exe'
             - 'C:\Program Files (x86)\Microsoft Visual Studio\'
             - 'C:\Program Files\Microsoft Visual Studio\'
         - SourceImage:
             - 'C:\Users\*\AppData\Local\Programs\Microsoft VS Code\Code.exe'
->>>>>>> 47d8de37
     condition: ( selection1 or selection2 or selection3 ) and not filter
 fields:
     - ComputerName
