title: CMSTP Execution Process Access
id: 3b4b232a-af90-427c-a22f-30b0c0837b95
status: stable
description: Detects various indicators of Microsoft Connection Manager Profile Installer execution
tags:
    - attack.defense_evasion
    - attack.t1218.003
    - attack.t1191  # an old one
    - attack.execution
    - attack.t1559.001
    - attack.t1175  # an old one
    - attack.g0069
    - attack.g0080
    - car.2019-04-001
author: Nik Seetharaman
date: 2018/07/16
modified: 2020/12/23
references:
    - https://web.archive.org/web/20190720093911/http://www.endurant.io/cmstp/detecting-cmstp-enabled-code-execution-and-uac-bypass-with-sysmon/
fields:
    - CommandLine
    - ParentCommandLine
    - Details
falsepositives:
    - Legitimate CMSTP use (unlikely in modern enterprise environments)
level: high
logsource:
    product: windows
    category: process_access
detection:
<<<<<<< HEAD
    # Process Access Call Trace
    selection:
        CallTrace: '*cmlua.dll*'
    condition: selection
=======
    # Registry Object Add
    selection2:
        TargetObject|contains: '\cmmgr32.exe'
        EventType: 'CreateKey'
    # Registry Object Value Set
    selection3:
        TargetObject|contains: '\cmmgr32.exe'
    # Process Access Call Trace
    selection4:
        CallTrace|contains: 'cmlua.dll'
    condition: 1 of them
---
logsource:
    category: process_creation
    product: windows
detection:
    # CMSTP Spawning Child Process
    selection1:
        ParentImage|endswith: '\cmstp.exe'
    condition: 1 of them
>>>>>>> 77ce84d0
<|MERGE_RESOLUTION|>--- conflicted
+++ resolved
@@ -28,30 +28,7 @@
     product: windows
     category: process_access
 detection:
-<<<<<<< HEAD
     # Process Access Call Trace
     selection:
-        CallTrace: '*cmlua.dll*'
-    condition: selection
-=======
-    # Registry Object Add
-    selection2:
-        TargetObject|contains: '\cmmgr32.exe'
-        EventType: 'CreateKey'
-    # Registry Object Value Set
-    selection3:
-        TargetObject|contains: '\cmmgr32.exe'
-    # Process Access Call Trace
-    selection4:
-        CallTrace|contains: 'cmlua.dll'
-    condition: 1 of them
----
-logsource:
-    category: process_creation
-    product: windows
-detection:
-    # CMSTP Spawning Child Process
-    selection1:
-        ParentImage|endswith: '\cmstp.exe'
-    condition: 1 of them
->>>>>>> 77ce84d0
+        CallTrace|contains: 'cmlua.dll*'
+    condition: selection