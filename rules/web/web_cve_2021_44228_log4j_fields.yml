--- conflicted
+++ resolved
@@ -26,18 +26,15 @@
          - '${jndi:dns:/'
          - '/$%7bjndi:'
          - '%24%7bjndi:'
-<<<<<<< HEAD
          - '$%7Bjndi:'
          - '%2524%257Bjndi'
          - '%2F%252524%25257Bjndi%3A'
          - '${jndi:${lower:'
          - '${::-j}${'
-=======
          - '${jndi:nis'
          - '${jndi:nds'
          - '${jndi:corba'
          - '${jndi:iiop'
->>>>>>> 5da75373
       user-agent|contains:
          - '${jndi:ldap:/'
          - '${jndi:rmi:/'
@@ -45,18 +42,15 @@
          - '${jndi:dns:/'
          - '/$%7bjndi:'
          - '%24%7bjndi:'
-<<<<<<< HEAD
          - '$%7Bjndi:'
          - '%2524%257Bjndi'
          - '%2F%252524%25257Bjndi%3A'
          - '${jndi:${lower:'
          - '${::-j}${'
-=======
          - '${jndi:nis'
          - '${jndi:nds'
          - '${jndi:corba'
          - '${jndi:iiop'
->>>>>>> 5da75373
       cs-uri|contains:
          - '${jndi:ldap:/'
          - '${jndi:rmi:/'
@@ -64,18 +58,15 @@
          - '${jndi:dns:/'
          - '/$%7bjndi:'
          - '%24%7bjndi:'
-<<<<<<< HEAD
          - '$%7Bjndi:'
          - '%2524%257Bjndi'
          - '%2F%252524%25257Bjndi%3A'
          - '${jndi:${lower:'
          - '${::-j}${'
-=======
          - '${jndi:nis'
          - '${jndi:nds'
          - '${jndi:corba'
          - '${jndi:iiop'
->>>>>>> 5da75373
       cs-referrer|contains:
          - '${jndi:ldap:/'
          - '${jndi:rmi:/'
@@ -83,18 +74,15 @@
          - '${jndi:dns:/'
          - '/$%7bjndi:'
          - '%24%7bjndi:'
-<<<<<<< HEAD
          - '$%7Bjndi:'
          - '%2524%257Bjndi'
          - '%2F%252524%25257Bjndi%3A'
          - '${jndi:${lower:'
          - '${::-j}${'
-=======
          - '${jndi:nis'
          - '${jndi:nds'
          - '${jndi:corba'
          - '${jndi:iiop'
->>>>>>> 5da75373
    condition: selection
 falsepositives:
     - Vulnerability scanning
